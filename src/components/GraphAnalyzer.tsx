import React, { useState } from 'react';
import ForceGraph2D from 'react-force-graph-2d';

type GraphType = 'undirected' | 'directed';
type Node = { id: string };
type Link = { source: string; target: string };
type Clique = string[]; // Array of node IDs in a clique

const GraphAnalyzer: React.FC = () => {
    const [graphType, setGraphType] = useState<GraphType>('undirected');
    const [undirectedInput, setUndirectedInput] = useState<string>('');
    const [inDegreesInput, setInDegreesInput] = useState<string>('');
    const [outDegreesInput, setOutDegreesInput] = useState<string>('');
    const [isGraphic, setIsGraphic] = useState<boolean | null>(null);
    const [originalGraph, setOriginalGraph] = useState<{ nodes: Node[]; links: Link[] } | null>(null);
    const [lineGraph, setLineGraph] = useState<{ nodes: Node[]; links: Link[] } | null>(null);
    const [connectivity, setConnectivity] = useState<{
        strongly: boolean;
        weakly: boolean;
        unilaterally: boolean;
    } | null>(null);
    const [allCliques, setAllCliques] = useState<Clique[] | null>(null);
    const [maximalCliques, setMaximalCliques] = useState<Clique[] | null>(null);

    // Helper to generate random color for clique visualization
    const getRandomColor = () => {
        const letters = '0123456789ABCDEF';
        let color = '#';
        for (let i = 0; i < 6; i++) {
            color += letters[Math.floor(Math.random() * 16)];
        }
        return color;
    };

    // Convert graph to adjacency matrix
    const getAdjacencyMatrix = (graph: { nodes: Node[]; links: Link[] }, directed: boolean): boolean[][] => {
        const n = graph.nodes.length;
        const adj = Array.from({ length: n }, () => Array(n).fill(false));
        graph.links.forEach(({ source, target }) => {
            const s = parseInt((source as string).slice(1)) - 1;
            const t = parseInt((target as string).slice(1)) - 1;
            adj[s][t] = true;
            if (!directed) adj[t][s] = true;
        });
        return adj;
    };

    // All Clique Algorithm (Backtracking)
    const findAllCliques = (graph: { nodes: Node[]; links: Link[] }): Clique[] => {
        const adj = getAdjacencyMatrix(graph, false);
        const n = graph.nodes.length;
        const result: Clique[] = [];

        const nextClique = (C: string[], P: string[]) => {
            // Report non-empty cliques
            if (C.length > 0) {
                result.push([...C]);
            }

            if (P.length === 0) return;

            for (let i = 0; i < P.length; i++) {
                const v = P[i];
                const newP = P.slice(i + 1).filter(w =>
                    adj[parseInt(v.slice(1)) - 1][parseInt(w.slice(1)) - 1]
                );
                C.push(v);
                nextClique(C, newP);
                C.pop();
            }
        };

        const C: string[] = [];
        const P = graph.nodes.map(node => node.id);
        nextClique(C, P);
        return result;
    };

    // Simple All Maximal Clique Algorithm (Bron-Kerbosch)
    const findMaximalCliques = (graph: { nodes: Node[]; links: Link[] }): Clique[] => {
        const adj = getAdjacencyMatrix(graph, false);
        const n = graph.nodes.length;
        const result: Clique[] = [];

        const simpleNextMaximalClique = (C: string[], P: string[], S: string[]) => {
            if (P.length === 0 && S.length === 0) {
                if (C.length > 0) result.push([...C]);
                return;
            }

            for (let i = 0; i < P.length; i++) {
                const v = P[i];
                const newP = P.slice(i + 1).filter(w =>
                    adj[parseInt(v.slice(1)) - 1][parseInt(w.slice(1)) - 1]
                );
                const newS = S.filter(w =>
                    adj[parseInt(v.slice(1)) - 1][parseInt(w.slice(1)) - 1]
                );
                C.push(v);
                simpleNextMaximalClique(C, newP, newS);
                C.pop();
                S.push(v);
            }
        };

        const C: string[] = [];
        const P = graph.nodes.map(node => node.id);
        const S: string[] = [];
        simpleNextMaximalClique(C, P, S);
        return result;
    };

    const isUndirectedGraphic = (sequence: number[]): boolean => {
        let seq = [...sequence].sort((a, b) => b - a);
        while (true) {
            seq = seq.filter(d => d > 0);
            if (seq.length === 0) return true;
            const d = seq[0];
            if (d < 0 || d > seq.length - 1) return false;
            seq = seq.slice(1);
            for (let i = 0; i < d; i++) {
                if (i >= seq.length) return false;
                seq[i]--;
                if (seq[i] < 0) return false;
            }
            seq.sort((a, b) => b - a);
        }
    };

    const isDirectedGraphic = (inDegrees: number[], outDegrees: number[]): boolean => {
        if (inDegrees.length !== outDegrees.length) return false;
        const sumIn = inDegrees.reduce((a, b) => a + b, 0);
        const sumOut = outDegrees.reduce((a, b) => a + b, 0);
        if (sumIn !== sumOut) return false;

        const n = inDegrees.length;
        const remainingIn = [...inDegrees];
        const remainingOut = [...outDegrees];
        const adjacency = Array(n).fill(null).map(() => Array(n).fill(false));
<<<<<<< HEAD

=======
    
>>>>>>> 4da7ca72
        const nodeIndices = Array.from({ length: n }, (_, i) => i);

        while (true) {
            nodeIndices.sort((a, b) => remainingOut[b] - remainingOut[a]);
            const current = nodeIndices.find(node => remainingOut[node] > 0);
            if (current === undefined) break;

            const required = remainingOut[current];
            remainingOut[current] = 0;

            if (required < 0 || required > n - 1) return false;
<<<<<<< HEAD

=======
    
            // Modified eligibility check: allow reverse edges but prevent parallel edges
>>>>>>> 4da7ca72
            const eligibleTargets = nodeIndices
                .filter(node =>
                    node !== current &&
<<<<<<< HEAD
                    !adjacency[current][node] &&
                    !adjacency[node][current] &&
=======
                    !adjacency[current][node] &&  // Only check current->node direction
>>>>>>> 4da7ca72
                    remainingIn[node] > 0
                )
                .sort((a, b) => remainingIn[b] - remainingIn[a]);

            if (eligibleTargets.length < required) return false;

            for (let i = 0; i < required; i++) {
                const target = eligibleTargets[i];
                adjacency[current][target] = true;
                remainingIn[target]--;
                if (remainingIn[target] < 0) return false;
            }
        }

        return remainingIn.every(d => d === 0);
    };

    const constructUndirectedGraph = (sequence: number[]): { nodes: Node[]; links: Link[] } | null => {
        if (!isUndirectedGraphic(sequence)) return null;

        const n = sequence.length;
        const nodes: Node[] = Array.from({ length: n }, (_, i) => ({ id: `v${i + 1}` }));
        const links: Link[] = [];
        let degrees = sequence.map((d, i) => ({ index: i, degree: d }));

        while (degrees.some(d => d.degree > 0)) {
            degrees.sort((a, b) => b.degree - a.degree);
            const current = degrees[0];
            degrees = degrees.slice(1);

            for (let i = 0; i < current.degree; i++) {
                const neighbor = degrees[i];
                links.push({
                    source: `v${current.index + 1}`,
                    target: `v${neighbor.index + 1}`,
                });
                neighbor.degree--;
            }
        }

        return { nodes, links };
    };

    const constructDirectedGraph = (inDegrees: number[], outDegrees: number[]): { nodes: Node[]; links: Link[] } | null => {
        if (!isDirectedGraphic(inDegrees, outDegrees)) return null;

        const n = inDegrees.length;
        const nodes: Node[] = Array.from({ length: n }, (_, i) => ({ id: `v${i + 1}` }));
        const links: Link[] = [];
        const remainingIn = [...inDegrees];
        const remainingOut = [...outDegrees];
        const adjacency = Array(n).fill(null).map(() => Array(n).fill(false));
        const nodeIndices = Array.from({ length: n }, (_, i) => i);

        while (true) {
            nodeIndices.sort((a, b) => remainingOut[b] - remainingOut[a]);
            const current = nodeIndices.find(node => remainingOut[node] > 0);
            if (current === undefined) break;

            const required = remainingOut[current];
            remainingOut[current] = 0;
<<<<<<< HEAD

=======
    
            // Modified eligibility check: allow reverse edges but prevent parallel edges
>>>>>>> 4da7ca72
            const eligibleTargets = nodeIndices
                .filter(node =>
                    node !== current &&
                    !adjacency[current][node] &&  // Only check current->node direction
                    remainingIn[node] > 0
                )
                .sort((a, b) => remainingIn[b] - remainingIn[a]);

            for (let i = 0; i < required; i++) {
                const target = eligibleTargets[i];
                links.push({ source: `v${current + 1}`, target: `v${target + 1}` });
                adjacency[current][target] = true;
                remainingIn[target]--;
            }
        }

        return { nodes, links };
    };

    const generateLineGraph = (graph: { nodes: Node[]; links: Link[] }, directed: boolean): { nodes: Node[]; links: Link[] } => {
        const edgeNodes: Node[] = graph.links.map((link, index) => ({
            id: `e${index + 1}[${link.source},${link.target}]`,
        }));

        const edgeLinks: Link[] = [];
        for (let i = 0; i < graph.links.length; i++) {
            for (let j = 0; j < graph.links.length; j++) {
                if (i === j) continue;

                if (directed) {
                    if (graph.links[i].target === graph.links[j].source) {
                        edgeLinks.push({ source: edgeNodes[i].id, target: edgeNodes[j].id });
                    }
                } else {
                    if (graph.links[i].source === graph.links[j].source ||
                        graph.links[i].source === graph.links[j].target ||
                        graph.links[i].target === graph.links[j].source ||
                        graph.links[i].target === graph.links[j].target) {
                        edgeLinks.push({ source: edgeNodes[i].id, target: edgeNodes[j].id });
                    }
                }
            }
        }

        return { nodes: edgeNodes, links: edgeLinks };
    };

    const checkConnectivity = (
        graph: { nodes: Node[]; links: Link[] },
        directed: boolean
    ): { strongly: boolean; weakly: boolean; unilaterally: boolean } => {
        const n = graph.nodes.length;
        if (n === 0) return { strongly: true, weakly: true, unilaterally: true };

        const adj: boolean[][] = Array.from({ length: n }, () => Array(n).fill(false));
        const reverseAdj: boolean[][] = Array.from({ length: n }, () => Array(n).fill(false));

        graph.links.forEach(({ source, target }) => {
            const s = parseInt((source as string).slice(1)) - 1;
            const t = parseInt((target as string).slice(1)) - 1;
            adj[s][t] = true;
            reverseAdj[t][s] = true;
            if (!directed) {
                adj[t][s] = true;
                reverseAdj[s][t] = true;
            }
        });

        const dfs = (start: number, adjacency: boolean[][]) => {
            const visited = Array(n).fill(false);
            const stack = [start];
            visited[start] = true;
            while (stack.length) {
                const node = stack.pop()!;
                for (let neighbor = 0; neighbor < n; neighbor++) {
                    if (adjacency[node][neighbor] && !visited[neighbor]) {
                        visited[neighbor] = true;
                        stack.push(neighbor);
                    }
                }
            }
            return visited;
        };

        const stronglyVisited = dfs(0, adj);
        const stronglyConnected = stronglyVisited.every(v => v) && dfs(0, reverseAdj).every(v => v);

        const undirectedAdj = adj.map((row, i) => row.map((val, j) => val || reverseAdj[i][j]));
        const weaklyVisited = dfs(0, undirectedAdj);
        const weaklyConnected = weaklyVisited.every(v => v);

        let unilaterallyConnected = true;
        if (!stronglyConnected && weaklyConnected) {
            const reachable = Array(n).fill(null).map((_, i) => dfs(i, adj));
            for (let i = 0; i < n; i++) {
                for (let j = 0; j < n; j++) {
                    if (i !== j && !reachable[i][j] && !reachable[j][i]) {
                        unilaterallyConnected = false;
                        break;
                    }
                }
                if (!unilaterallyConnected) break;
            }
        } else {
            unilaterallyConnected = stronglyConnected;
        }

        return {
            strongly: directed ? stronglyConnected : weaklyConnected,
            weakly: weaklyConnected,
            unilaterally: directed ? unilaterallyConnected : false
        };
    };

    const handleSubmit = (e: React.FormEvent) => {
        e.preventDefault();
        setIsGraphic(null);
        setOriginalGraph(null);
        setLineGraph(null);
        setAllCliques(null);
        setMaximalCliques(null);

        if (graphType === 'undirected') {
            const sequence = undirectedInput.split(',').map(Number);
            const valid = isUndirectedGraphic(sequence);
            setIsGraphic(valid);

            if (valid) {
                const graph = constructUndirectedGraph(sequence);
                setOriginalGraph(graph!);
                setConnectivity(checkConnectivity(graph!, false));
                setLineGraph(generateLineGraph(graph!, false));
                setAllCliques(findAllCliques(graph!));
                setMaximalCliques(findMaximalCliques(graph!));
            }
        } else {
            const inDegrees = inDegreesInput.split(',').map(Number);
            const outDegrees = outDegreesInput.split(',').map(Number);
            const valid = isDirectedGraphic(inDegrees, outDegrees);
            setIsGraphic(valid);

            if (valid) {
                const graph = constructDirectedGraph(inDegrees, outDegrees);
                setOriginalGraph(graph!);
                setConnectivity(checkConnectivity(graph!, true));
                setLineGraph(generateLineGraph(graph!, true));
            }
        }
    };

    const nodePaint = (node: any, ctx: CanvasRenderingContext2D, globalScale: number) => {
        const label = node.id;
        const fontSize = 12 / globalScale;
        ctx.font = `${fontSize}px Sans-Serif`;
        ctx.textAlign = 'center';
        ctx.textBaseline = 'middle';

        const radius = 15 / globalScale;
        ctx.beginPath();
        ctx.arc(node.x, node.y, radius, 0, 2 * Math.PI, false);
        ctx.fillStyle = node.color || (graphType === 'directed' ? '#69b3a2' : '#4287f5');
        ctx.fill();

        ctx.fillStyle = 'white';
        ctx.fillText(label, node.x, node.y);
    };

    const nodePaintWithCliques = (cliques: Clique[] | null) => (node: any, ctx: CanvasRenderingContext2D, globalScale: number) => {
        const label = node.id;
        const fontSize = 12 / globalScale;
        ctx.font = `${fontSize}px Sans-Serif`;
        ctx.textAlign = 'center';
        ctx.textBaseline = 'middle';

        const radius = 15 / globalScale;
        ctx.beginPath();
        ctx.arc(node.x, node.y, radius, 0, 2 * Math.PI, false);

        // Assign color based on cliques
        let color = '#4287f5'; // Default color
        if (cliques) {
            const cliqueIndex = cliques.findIndex(clique => clique.includes(node.id));
            if (cliqueIndex !== -1) {
                // Cache color per clique to ensure consistency
                if (!cliques[cliqueIndex].color) {
                    cliques[cliqueIndex].color = getRandomColor();
                }
                color = cliques[cliqueIndex].color;
            }
        }

        ctx.fillStyle = color;
        ctx.fill();

        ctx.fillStyle = 'white';
        ctx.fillText(label, node.x, node.y);
    };

    const calculateCurvature = (link: Link, allLinks: Link[]) => {
        const reverseExists = allLinks.some(l => 
            l.source === link.target && l.target === link.source
        );
        return reverseExists ? 0.3 : 0;
    };

    return (
        <div style={{ padding: '20px', maxWidth: '1200px', margin: '0 auto' }}>
            <h1>Graph Analyzer</h1>
            <form onSubmit={handleSubmit}>
                <div style={{ marginBottom: '15px' }}>
                    <label>
                        <input
                            type="radio"
                            value="undirected"
                            checked={graphType === 'undirected'}
                            onChange={() => setGraphType('undirected')}
                        />
                        Undirected Graph
                    </label>
                    <label style={{ marginLeft: '20px' }}>
                        <input
                            type="radio"
                            value="directed"
                            checked={graphType === 'directed'}
                            onChange={() => setGraphType('directed')}
                        />
                        Directed Graph
                    </label>
                </div>

                {graphType === 'undirected' ? (
                    <input
                        type="text"
                        value={undirectedInput}
                        onChange={(e) => setUndirectedInput(e.target.value)}
                        placeholder="Enter degree sequence (e.g., 3,3,2,2)"
                        style={{ width: '300px', padding: '8px' }}
                    />
                ) : (
                    <>
                        <input
                            type="text"
                            value={inDegreesInput}
                            onChange={(e) => setInDegreesInput(e.target.value)}
                            placeholder="Enter in-degrees (e.g., 2,1,1)"
                            style={{ width: '300px', padding: '8px', marginRight: '10px' }}
                        />
                        <input
                            type="text"
                            value={outDegreesInput}
                            onChange={(e) => setOutDegreesInput(e.target.value)}
                            placeholder="Enter out-degrees (e.g., 1,2,1)"
                            style={{ width: '300px', padding: '8px' }}
                        />
                    </>
                )}

                <button type="submit" style={{ padding: '8px 16px', marginLeft: '10px' }}>
                    Analyze
                </button>
            </form>

            {isGraphic !== null && (
                <div style={{ marginTop: '20px' }}>
                    <p><strong>Graphic Sequence:</strong> {isGraphic ? 'Yes' : 'No'}</p>

                    {isGraphic && originalGraph && (
                        <>
                            <h3>Original Graph</h3>
                            <div style={{ width: '600px', height: '400px', border: '1px solid #ccc' }}>
                                <ForceGraph2D
                                    graphData={originalGraph}
                                    width={600}
                                    height={400}
                                    nodeCanvasObject={nodePaint}
                                    linkDirectionalArrowLength={graphType === 'directed' ? 3.5 : 0}
                                    linkDirectionalArrowRelPos={1}
                                    linkCurvature={link => calculateCurvature(link, originalGraph?.links || [])}
                                    cooldownTicks={100}
                                    cooldownTime={2000}
                                />
                            </div>
                            <div>
                                <p><strong>Connectivity:</strong></p>
                                {graphType === 'directed' ? (
                                    <>
                                        <p>Strongly Connected: {connectivity?.strongly ? 'Yes' : 'No'}</p>
                                        <p>Weakly Connected: {connectivity?.weakly ? 'Yes' : 'No'}</p>
                                        <p>One-Way Connected: {connectivity?.unilaterally ? 'Yes' : 'No'}</p>
                                    </>
                                ) : (
                                    <p>Connected: {connectivity?.strongly ? 'Yes' : 'No'}</p>
                                )}
                            </div>
                        </>
                    )}

                    {isGraphic && lineGraph && graphType === 'undirected' && (
                        <>
                            <h3>Line Graph</h3>
                            <div style={{ width: '600px', height: '400px', border: '1px solid #ccc' }}>
                                <ForceGraph2D
                                    graphData={lineGraph}
                                    width={600}
                                    height={400}
                                    nodeCanvasObject={nodePaint}
                                    linkDirectionalArrowLength={0}
                                    linkDirectionalArrowRelPos={1}
                                    cooldownTicks={100}
                                    cooldownTime={2000}
                                />
                            </div>
                        </>
                    )}

                    {isGraphic && graphType === 'undirected' && allCliques && (
                        <>
                            <h3>All Cliques</h3>
                            <p>Found {allCliques.length} cliques: {allCliques.map(clique => `[${clique.join(', ')}]`).join(', ')}</p>
                            <div style={{ width: '600px', height: '400px', border: '1px solid #ccc' }}>
                                <ForceGraph2D
                                    graphData={originalGraph}
                                    width={600}
                                    height={400}
                                    nodeCanvasObject={nodePaintWithCliques(allCliques)}
                                    linkDirectionalArrowLength={0}
                                    linkDirectionalArrowRelPos={1}
                                    cooldownTicks={100}
                                    cooldownTime={2000}
                                />
                            </div>
                        </>
                    )}

                    {isGraphic && graphType === 'undirected' && maximalCliques && (
                        <>
                            <h3>Maximal Cliques</h3>
                            <p>Found {maximalCliques.length} maximal cliques: {maximalCliques.map(clique => `[${clique.join(', ')}]`).join(', ')}</p>
                            <div style={{ width: '600px', height: '400px', border: '1px solid #ccc' }}>
                                <ForceGraph2D
                                    graphData={originalGraph}
                                    width={600}
                                    height={400}
                                    nodeCanvasObject={nodePaintWithCliques(maximalCliques)}
                                    linkDirectionalArrowLength={0}
                                    linkDirectionalArrowRelPos={1}
                                    cooldownTicks={100}
                                    cooldownTime={2000}
                                />
                            </div>
                        </>
                    )}
                </div>
            )}
        </div>
    );
};

export default GraphAnalyzer;<|MERGE_RESOLUTION|>--- conflicted
+++ resolved
@@ -137,11 +137,6 @@
         const remainingIn = [...inDegrees];
         const remainingOut = [...outDegrees];
         const adjacency = Array(n).fill(null).map(() => Array(n).fill(false));
-<<<<<<< HEAD
-
-=======
-    
->>>>>>> 4da7ca72
         const nodeIndices = Array.from({ length: n }, (_, i) => i);
 
         while (true) {
@@ -153,21 +148,13 @@
             remainingOut[current] = 0;
 
             if (required < 0 || required > n - 1) return false;
-<<<<<<< HEAD
-
-=======
     
             // Modified eligibility check: allow reverse edges but prevent parallel edges
->>>>>>> 4da7ca72
             const eligibleTargets = nodeIndices
                 .filter(node =>
                     node !== current &&
-<<<<<<< HEAD
                     !adjacency[current][node] &&
                     !adjacency[node][current] &&
-=======
-                    !adjacency[current][node] &&  // Only check current->node direction
->>>>>>> 4da7ca72
                     remainingIn[node] > 0
                 )
                 .sort((a, b) => remainingIn[b] - remainingIn[a]);
@@ -229,12 +216,6 @@
 
             const required = remainingOut[current];
             remainingOut[current] = 0;
-<<<<<<< HEAD
-
-=======
-    
-            // Modified eligibility check: allow reverse edges but prevent parallel edges
->>>>>>> 4da7ca72
             const eligibleTargets = nodeIndices
                 .filter(node =>
                     node !== current &&
